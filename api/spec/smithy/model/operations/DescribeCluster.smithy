--- conflicted
+++ resolved
@@ -23,11 +23,7 @@
     @httpQuery("region")
     region: Region,
     @httpQuery("verbose")
-<<<<<<< HEAD
     @documentation("A flag that provides more detailed output about the cluster.")
-=======
->>>>>>> 0f103855
-    verbose: Boolean,
 }
 
 structure DescribeClusterResponse {
@@ -70,11 +66,6 @@
     loginNodes: LoginNodesPool,
     @documentation("Failures array containing failures reason and code when the stack is in CREATE_FAILED status.")
     failures: Failures
-<<<<<<< HEAD
     @documentation("Detailed information about the cluster, provided only when the verbose flag is set to true.")
     details: Detail
-=======
-    @documentation("Detailed information about the cluster, provided only when the 'verbose' flag is set to true.")
-    details: Details
->>>>>>> 0f103855
 }