# Copyright 2021 Amazon.com, Inc. or its affiliates. All Rights Reserved.
#
# Licensed under the Apache License, Version 2.0 (the "License"). You may not use this file except in compliance
# with the License. A copy of the License is located at
#
# http://aws.amazon.com/apache2.0/
#
# or in the "LICENSE.txt" file accompanying this file. This file is distributed on an "AS IS" BASIS, WITHOUT WARRANTIES
# OR CONDITIONS OF ANY KIND, express or implied. See the License for the specific language governing permissions and
# limitations under the License.
import datetime
import itertools
import re
from dataclasses import dataclass
from typing import List

from pcluster.aws.aws_api import AWSApi
from pcluster.aws.aws_resources import InstanceInfo, StackInfo
from pcluster.constants import CW_LOGS_CFN_PARAM_NAME, OS_MAPPING, PCLUSTER_NODE_TYPE_TAG, PCLUSTER_VERSION_TAG
from pcluster.models.common import (
    FiltersParserError,
    LogGroupTimeFiltersParser,
    describe_stack_resources,
    get_all_stack_events,
)


class ClusterStack(StackInfo):
    """Class representing a running stack associated to a Cluster."""

    def __init__(self, stack_data: dict):
        """Init stack info."""
        super().__init__(stack_data)

    @property
    def cluster_name(self):
        """Return cluster name associated to this cluster."""
        return self.name

    @property
    def version(self):
        """Return the version of ParallelCluster used to create the stack."""
        return self.get_tag(PCLUSTER_VERSION_TAG)

    @property
    def s3_bucket_name(self):
        """Return the name of the bucket used to store cluster information."""
        return self._get_param("ResourcesS3Bucket")

    @property
    def s3_artifact_directory(self):
        """Return the artifact directory of the bucket used to store cluster information."""
        return self._get_param("ArtifactS3RootDirectory")

    @property
    def head_node_user(self):
        """Return the output storing cluster user."""
        return self._get_param("ClusterUser")

    @property
    def scheduler(self):
        """Return the scheduler used in the cluster."""
        return self._get_param("Scheduler")

    @property
    def log_group_name(self):
        """Return the log group name used in the cluster."""
        return self._get_param(CW_LOGS_CFN_PARAM_NAME)

    @property
    def original_config_version(self):
        """Return the version of the original config used to generate the stack in the cluster."""
        return self._get_param("ConfigVersion")

    @property
    def official_ami(self):
        """Return the original official AMI."""
        return self._get_param("OfficialAmi")

    def delete(self):
        """Delete stack."""
        AWSApi.instance().cfn.delete_stack(self.name)

    @property
    def batch_compute_environment(self):
        """Return Batch compute environment."""
        return self._get_output("BatchComputeEnvironmentArn")

    def _get_failure_reason(self):
        """Reason of the failure when the cluster_status is in CREATE_FAILED."""

        def _is_failed_wait(event):
            if (
                event.get("ResourceType") == "AWS::CloudFormation::WaitCondition"
                and event.get("ResourceStatus") == "CREATE_FAILED"
            ):
                return True
            return False

        stack_events = list(itertools.chain.from_iterable(get_all_stack_events(self.name)))
        failure_event = next(filter(_is_failed_wait, stack_events), None)
        return failure_event.get("ResourceStatusReason") if failure_event else None

    def get_cluster_creation_failure(self):
        """Get error code and error reasons for cluster creation failure."""

        @dataclass
        class ClusterCreationFailure:
            """Represent the object holding the data of ClusterCreationFailure."""

            failure_code: str
            api_failure_reason: str
            cfn_failure_reason: str

        cluster_creation_failures = [
            ClusterCreationFailure(
                "AmiVersionMismatch",
                "ParallelCluster version of the custom AMI is different than the cookbook. Please make them "
                "consistent.",
                "This AMI was created with",
            ),
            ClusterCreationFailure(
                "InvalidAmi",
                "The custom AMI is invalid. It needs to be created using build-image command by providing your AMI as "
                "parent image.",
                "This AMI was not baked by ParallelCluster",
            ),
            ClusterCreationFailure(
                "OnNodeConfiguredExecutionFailure",
                "Failed to execute OnNodeConfigured script.",
                "Failed to execute OnNodeConfigured script",
            ),
            ClusterCreationFailure(
                "OnNodeConfiguredDownloadFailure",
                "Failed to download OnNodeConfigured script.",
                "Failed to download OnNodeConfigured script",
            ),  # s3 and wget
            ClusterCreationFailure(
                "OnNodeConfiguredFailure",
                "Failed to run OnNodeConfigured script.",
                "Failed to run OnNodeConfigured script",
            ),
            ClusterCreationFailure(
                "OnNodeStartExecutionFailure",
                "Failed to execute OnNodeStart script.",
                "Failed to execute OnNodeStart script",
            ),
            ClusterCreationFailure(
                "OnNodeStartDownloadFailure",
                "Failed to download OnNodeStart script.",
                "Failed to download OnNodeStart script",
            ),  # s3 and wget
            ClusterCreationFailure(
                "OnNodeStartFailure", "Failed to run OnNodeStart script.", "Failed to run OnNodeStart script"
            ),
            ClusterCreationFailure("EbsMountFailure", "Failed to mount EBS volume.", "Failed to mount EBS volume"),
            ClusterCreationFailure("EfsMountFailure", "Failed to mount EFS.", "Failed to mount EFS"),
            ClusterCreationFailure("FsxMountFailure", "Failed to mount FSX.", "Failed to mount FSX"),
            ClusterCreationFailure("RaidMountFailure", "Failed to mount RAID array.", "Failed to mount RAID array"),
            ClusterCreationFailure(
                "HeadNodeBootstrapFailure", "Failed to set up the head node.", "Failed to run chef recipe"
            ),
            ClusterCreationFailure(
                "HeadNodeBootstrapFailure", "Failed to bootstrap the head node.", "Failed to bootstrap the head node"
            ),
            ClusterCreationFailure(
                "ResourceCreationFailure",
                "Failed to create resources for head node bootstrap.",
                "Resource creation cancelled",
            ),
            ClusterCreationFailure(
                "HeadNodeBootstrapFailure", "Cluster creation timed out.", "WaitCondition timed out"
            ),
            ClusterCreationFailure(
                "StaticNodeBootstrapFailure",
                "Cluster has been set to PROTECTED mode due to failures detected in static node provisioning.",
                "Cluster has been set to PROTECTED mode due to failures detected in static node provisioning",
            ),
        ]

        general_failure = failure = ClusterCreationFailure(
            "ClusterCreationFailure", "Failed to create the cluster.", ""
        )
        cfn_failure_reason = self._get_failure_reason()
        if cfn_failure_reason:
            failure = next(
                (f for f in cluster_creation_failures if f.cfn_failure_reason in cfn_failure_reason), general_failure
            )
        return failure.failure_code, failure.api_failure_reason

    def _get_alarm_names(self):
        """Get alarm names using cw stack resources."""
        stack_resources = describe_stack_resources(self.name)
        return [
            resource.get("PhysicalResourceId")
            for resource in stack_resources.values()
            if resource.get("ResourceType") == "AWS::CloudWatch::Alarm" and resource.get("PhysicalResourceId")
        ]

<<<<<<< HEAD
    def get_alarms_and_states(self):
        """Retrieve the alarms and their current states for the CloudFormation stack."""
        alarm_names = self._get_alarm_names()
        alarms_and_states = AWSApi.instance().cloudwatch.get_alarms_with_states(alarm_names)
        return alarms_and_states

    def get_metrics_and_values(self):
        """Retrieve the health metrics and their values for the cluster."""
        return AWSApi.instance().cloudwatch.get_cluster_health_metrics_values(self.name)

    def get_num_of_running_instances(self):
        """Retrieve the number of running instances for the cluster."""
        return AWSApi.instance().ec2.get_num_of_running_instances(self.name)
=======
    def get_alarms_in_alarm(self):
        """Loop through the alarm names to get alarms in alarm."""
        alarm_names = self._get_alarm_names()
        alarms_in_alarm = AWSApi.instance().cloudwatch.get_alarms_in_alarm(alarm_names)

        return alarms_in_alarm
>>>>>>> 0f103855


class ClusterInstance(InstanceInfo):
    """Object to store cluster Instance info, initialized with a describe_instances call and other cluster info."""

    def __init__(self, instance_data: dict):
        super().__init__(instance_data)

    @property
    def default_user(self) -> str:
        """Get the default user for the instance."""
        return OS_MAPPING.get(self.os, []).get("user", None)

    @property
    def os(self) -> str:
        """Return os of the instance."""
        os = None
        attributes_tag = self._get_tag("parallelcluster:attributes")
        if attributes_tag:
            # tag is in the form "{BaseOS}, {Scheduler}, {Version}, {Architecture}"
            os = attributes_tag.split(",")[0].strip()
        return os

    @property
    def node_type(self) -> str:
        """Return os of the instance."""
        return self._get_tag(PCLUSTER_NODE_TYPE_TAG)

    def _get_tag(self, tag_key: str):
        return next(iter([tag["Value"] for tag in self._tags if tag["Key"] == tag_key]), None)


class ClusterLogsFiltersParser:
    """Class to parse filters."""

    def __init__(self, head_node: ClusterInstance, filters: List[str] = None):
        self.filters_list = []
        # The following attributes are used to compose log_stream_prefix,
        # that is the only filter that can be used for export-logs task
        self._head_node = head_node
        self._private_dns_name = None
        self._node_type = None
        self._log_stream_prefix = None
        rexp = r"Name=([^=,]+),Values=([^= ]+)(?: |$)"

        def _filter_parse(filter_str):
            match = re.match(rexp, filter_str)
            return match.groups() if match else None

        if filters:
            self.filters_list = [_filter_parse(f) for f in filters]
            if not self.filters_list or not all(self.filters_list):
                raise FiltersParserError(f"Invalid filters {filters}. They must be in the form Name=...,Values=...")

        for name, values in self.filters_list:
            if "," in values:
                raise FiltersParserError(f"Filter {name} doesn't accept comma separated strings as value.")

            attr_name = f"_{name.replace('-', '_')}"
            if not hasattr(self, attr_name):
                raise FiltersParserError(f"Filter {name} not supported.")
            setattr(self, attr_name, values)

    @property
    def log_stream_prefix(self):
        """Get log stream prefix filter."""
        if not self._log_stream_prefix:
            if self._private_dns_name:
                self._log_stream_prefix = self._private_dns_name
            elif self._node_type:
                if self._head_node:
                    self._log_stream_prefix = self._head_node.private_dns_name_short
                else:
                    raise FiltersParserError("HeadNode instance not available. Node Type filter cannot be used.")
        return self._log_stream_prefix

    def validate(self):
        """Check filters consistency."""
        if self._node_type:
            if self._node_type != "HeadNode":
                raise FiltersParserError("The only accepted value for Node Type filter is 'HeadNode'.")
            if self._private_dns_name:
                raise FiltersParserError("Private DNS Name and Node Type filters cannot be set at the same time.")


class ExportClusterLogsFiltersParser(ClusterLogsFiltersParser):
    """Class to manage export cluster logs filters."""

    def __init__(
        self,
        head_node: ClusterInstance,
        log_group_name: str,
        start_time: datetime.datetime = None,
        end_time: datetime.datetime = None,
        filters: List[str] = None,
    ):
        super().__init__(head_node, filters)
        self.time_parser = LogGroupTimeFiltersParser(log_group_name, start_time, end_time)

    @property
    def start_time(self):
        """Get start time parameter."""
        return self.time_parser.start_time

    @property
    def end_time(self):
        """Get end time parameter."""
        return self.time_parser.end_time

    def validate(self):
        """Check filter consistency."""
        super().validate()
        self.time_parser.validate(log_stream_prefix=self.log_stream_prefix)


class ListClusterLogsFiltersParser(ClusterLogsFiltersParser):
    """Class to manage list cluster logs filters."""

    def __init__(self, head_node: ClusterInstance, log_group_name: str, filters: str = None):
        super().__init__(head_node, filters)
        self._log_group_name = log_group_name<|MERGE_RESOLUTION|>--- conflicted
+++ resolved
@@ -187,7 +187,7 @@
                 (f for f in cluster_creation_failures if f.cfn_failure_reason in cfn_failure_reason), general_failure
             )
         return failure.failure_code, failure.api_failure_reason
-
+      
     def _get_alarm_names(self):
         """Get alarm names using cw stack resources."""
         stack_resources = describe_stack_resources(self.name)
@@ -197,7 +197,6 @@
             if resource.get("ResourceType") == "AWS::CloudWatch::Alarm" and resource.get("PhysicalResourceId")
         ]
 
-<<<<<<< HEAD
     def get_alarms_and_states(self):
         """Retrieve the alarms and their current states for the CloudFormation stack."""
         alarm_names = self._get_alarm_names()
@@ -211,16 +210,8 @@
     def get_num_of_running_instances(self):
         """Retrieve the number of running instances for the cluster."""
         return AWSApi.instance().ec2.get_num_of_running_instances(self.name)
-=======
-    def get_alarms_in_alarm(self):
-        """Loop through the alarm names to get alarms in alarm."""
-        alarm_names = self._get_alarm_names()
-        alarms_in_alarm = AWSApi.instance().cloudwatch.get_alarms_in_alarm(alarm_names)
-
-        return alarms_in_alarm
->>>>>>> 0f103855
-
-
+
+      
 class ClusterInstance(InstanceInfo):
     """Object to store cluster Instance info, initialized with a describe_instances call and other cluster info."""
 
